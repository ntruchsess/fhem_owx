--- conflicted
+++ resolved
@@ -32,6 +32,7 @@
 	my ($class) = @_;
 
 	return bless {
+		hash      => $hash,
 		interface => "firmata",
 	    #-- module version
 		version => 4.0
@@ -41,6 +42,7 @@
 sub Define($$) {
 	my ($self,$hash,$def) = @_;
 	$self->{name} = $hash->{NAME};
+	$self->{hash} = $hash;
 
   	if (defined $main::modules{FRM}) {
 		main::AssignIoPort($hash);
@@ -48,10 +50,6 @@
 		my $u = "wrong syntax: define <name> FRM_XXX pin";
   		return $u unless int(@a) > 0;
   		$self->{pin} = $a[2];
-<<<<<<< HEAD
-=======
-  		$self->{IODev} = $hash->{IODev};
->>>>>>> bef1fba0
   		return undef;
   	} else {
   	  my $ret = "module FRM not yet loaded, please define an FRM device first."; 
@@ -60,29 +58,6 @@
   	}
 }
 
-<<<<<<< HEAD
-sub Detect () {
-  my ($self) = @_;
-  my $hash = $self->{hash};
-
-  my $ret;
-  my $name = $hash->{NAME};
-  my $ress = "OWX: 1-Wire bus $name: interface ";
-
-  my $iodev = $hash->{IODev};
-  if (defined $iodev and defined $iodev->{FirmataDevice} and defined $iodev->{FD}) { #TODO $iodev->{FD} is not available on windows...
-    $ret=1;
-    $ress .= "Firmata detected in $iodev->{NAME}";
-  } else {
-	$ret=0;
-	$ress .= defined $iodev ? "$iodev->{NAME} is not connected to Firmata" : "not associated to any FRM device";
-  }
-  main::Log(1, $ress);
-  return $ret; 
-}
-
-=======
->>>>>>> bef1fba0
 ########################################################################################
 # 
 # Init - Initialize the 1-wire device
@@ -96,32 +71,18 @@
 
 sub Init($)
 {
-<<<<<<< HEAD
-	my ($self) = @_;
-	my $hash = $self->{hash};
-=======
 	my ($self,$hash) = @_;
->>>>>>> bef1fba0
 	
 	my $pin = $self->{pin};
 	my $ret = main::FRM_Init_Pin_Client($hash,[$pin],PIN_ONEWIRE);
 	return $ret if (defined $ret);
-<<<<<<< HEAD
 	my $firmata = $hash->{IODev}->{FirmataDevice};
 	$firmata->observe_onewire($pin,\&FRM_OWX_observer,$self);
 	$self->{replies} = {};
 	$self->{devs} = [];
 	if ( main::AttrVal($hash->{NAME},"buspower","") eq "parasitic" ) {
-=======
-	my $firmata = $self->{IODev}->{FirmataDevice};
-	$firmata->observe_onewire($pin,\&FRM_OWX_observer,$self);
-	$self->{replies} = {};
-	$self->{devs} = [];
-	if ( main::AttrVal($self->{name},"buspower","") eq "parasitic" ) {
->>>>>>> bef1fba0
 		$firmata->onewire_config($pin,1);
 	}
-	$self->{STATE}="Initialized";
 	$firmata->onewire_search($pin);
 	return undef;
 }
@@ -141,14 +102,9 @@
 			my $owx_device = FRM_OWX_firmata_to_device($data->{device});
 			my $owx_data = pack "C*",@{$data->{data}};
 			$self->{replies}->{$owx_device} = $owx_data;
-<<<<<<< HEAD
-			unless ($self->{synchronous}) {
-				my $request = $self->{requests}->{$owx_device};
-				my $data = pack "C*",@{$request->{'write'}};
-				main::OWX_AfterExecute( $self->{hash}, $request->{'reset'}, $owx_device, $data, $request->{'read'}, $owx_data );
-			}
-=======
->>>>>>> bef1fba0
+			my $request = $self->{requests}->{$owx_device};
+			my $data = pack "C*",@{$request->{'write'}};
+			main::OWX_AfterExecute( $self->{hash}, $request->{'reset'}, $owx_device, $data, $request->{'read'}, $owx_data );
 			last;			
 		};
 		($command eq "SEARCH_REPLY" or $command eq "SEARCH_ALARMS_REPLY") and do {
@@ -158,21 +114,11 @@
 			};
 			if ($command eq "SEARCH_REPLY") {
 				$self->{devs} = \@owx_devices;
-<<<<<<< HEAD
-				unless ($self->{synchronous}) {
-					main::OWX_AfterSearch($self->{hash},\@owx_devices);
-				};
+				main::OWX_AfterSearch($self->{hash},\@owx_devices);
 			} else {
 				$self->{alarmdevs} = \@owx_devices;
-				unless ($self->{synchronous}) {
-					main::OWX_AfterAlarms($self->{hash},\@owx_devices);
-				};
-			};
-=======
-			} else {
-				$self->{alarmdevs} = \@owx_devices;
-			}
->>>>>>> bef1fba0
+				main::OWX_AfterAlarms($self->{hash},\@owx_devices);
+			};
 			last;
 		};
 	};
@@ -220,33 +166,6 @@
 	return 0;
 }
 
-<<<<<<< HEAD
-=======
-sub Alarms() {
-	my ($self) = @_;
-
-	#-- get the interface
-	my $frm = $self->{IODev};
-	return 0 unless defined $frm;
-	my $firmata = $frm->{FirmataDevice};
-	my $pin     = $self->{pin};
-	return 0 unless ( defined $firmata and defined $pin );
-	$self->{alarmdevs} = undef;			
-	$firmata->onewire_search_alarms($pin);
-	my $times = main::AttrVal($self->{name},"ow-read-timeout",1000) / 50; #timeout in ms, defaults to 1 sec
-	for (my $i=0;$i<$times;$i++) {
-		if (main::FRM_poll($frm)) {
-			if (defined $self->{alarmdevs}) {
-				return $self->{alarmdevs};
-			}
-		} else {
-			select (undef,undef,undef,0.05);
-		}
-	}
-	return [];
-}
-
->>>>>>> bef1fba0
 ########################################################################################
 #
 # asynchronous methods search, alarms and execute
@@ -255,7 +174,6 @@
 
 sub search() {
 	my ($self) = @_;
-<<<<<<< HEAD
 	if ( my $hash = $self->{hash} ) {
 		if ( my $frm = $hash->{IODev} ) {
 			if (my $firmata = $frm->{FirmataDevice} and my $pin = $self->{pin} ) {
@@ -266,106 +184,9 @@
 	};
 	return undef;
 };
-=======
-	#-- get the interface
-	my $frm = $self->{IODev};
-	return undef unless defined $frm;
-	my $firmata = $frm->{FirmataDevice};
-	my $pin     = $self->{pin};
-	return undef unless ( defined $firmata and defined $pin );
-
-	$firmata->onewire_reset($pin);
-	
-	return 1;
-}
-
-########################################################################################
-# 
-# Complex - Send match ROM, data block and receive bytes as response
-#
-# Parameter hash    = hash of bus master, 
-#           owx_dev = ROM ID of device
-#           data    = string to send
-#           numread = number of bytes to receive
-#
-# Return response, if OK
-#        0 if not OK
-#
-########################################################################################
-
-sub Complex ($$$) {
-	my ($self,$owx_dev,$data,$numread) =@_;
-
-	my $res = "";
-
-	#-- get the interface
-	my $frm = $self->{IODev};
-	return 0 unless defined $frm;
-	my $firmata = $frm->{FirmataDevice};
-	my $pin     = $self->{pin};
-	return 0 unless ( defined $firmata and defined $pin );
-
-	my $ow_command = {};
-
-	#-- has match ROM part
-	if ($owx_dev) {
-		$ow_command->{"select"} = FRM_OWX_device_to_firmata($owx_dev);
-
-		#-- padding first 9 bytes into result string, since we have this
-		#   in the serial interfaces as well
-		$res .= "000000000";
-	}
-
-	#-- has data part
-	if ($data) {
-		my @data = unpack "C*", $data;
-		$ow_command->{"write"} = \@data;
-		$res.=$data;
-	}
-
-	#-- has receive part
-	if ( $numread > 0 ) {
-		$ow_command->{"read"} = $numread;
-		#Firmata sends 0-address on read after skip
-		$owx_dev = '00.000000000000.00' unless defined $owx_dev;
-		$self->{replies}->{$owx_dev} = undef;		
-	}
-
-	$firmata->onewire_command_series( $pin, $ow_command );
-	
-	if ($numread) {
-		my $times = main::AttrVal($self->{name},"ow-read-timeout",1000) / 50; #timeout in ms, defaults to 1 sec
-		for (my $i=0;$i<$times;$i++) {
-			if (main::FRM_poll($frm)) {
-				if (defined $self->{replies}->{$owx_dev}) {
-					$res .= $self->{replies}->{$owx_dev};
-					return $res;
-				}
-			} else {
-				select (undef,undef,undef,0.05);
-			}
-		}
-	}
-	return $res;
-}
-
-########################################################################################
-#
-# Discover - Discover devices on the 1-Wire bus via internal firmware
-#
-# Parameter hash = hash of bus master
-#
-# Return 0  : error
-#        1  : OK
-#
-########################################################################################
-
-sub Discover ($) {
->>>>>>> bef1fba0
 
 sub alarms() {
 	my ($self) = @_;
-<<<<<<< HEAD
 	if ( my $hash = $self->{hash} ) {
 		if ( my $frm = $hash->{IODev} ) {
 			if (my $firmata = $frm->{FirmataDevice} and my $pin = $self->{pin} ) {
@@ -411,30 +232,5 @@
 		main::FRM_poll($frm);
 	};		
 };
-=======
-
-	#-- get the interface
-	my $frm = $self->{IODev};
-	return 0 unless defined $frm;
-	my $firmata = $frm->{FirmataDevice};
-	my $pin     = $self->{pin};
-	return 0 unless ( defined $firmata and defined $pin );
-	my $old_devices = $self->{devs};
-	$self->{devs} = undef;			
-	$firmata->onewire_search($pin);
-	my $times = main::AttrVal($self->{name},"ow-read-timeout",1000) / 50; #timeout in ms, defaults to 1 sec
-	for (my $i=0;$i<$times;$i++) {
-		if (main::FRM_poll($frm)) {
-			if (defined $self->{devs}) {
-				return $self->{devs};
-			}
-		} else {
-			select (undef,undef,undef,0.05);
-		}
-	}
-	$self->{devs} = $old_devices;
-	return $self->{devs};
-}
->>>>>>> bef1fba0
 
 1;